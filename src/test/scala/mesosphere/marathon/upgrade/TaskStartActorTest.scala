package mesosphere.marathon.upgrade

import akka.testkit.{ TestActorRef, TestProbe }
import com.codahale.metrics.MetricRegistry
import mesosphere.marathon.core.event.{ DeploymentStatus, HealthStatusChanged, MesosStatusUpdateEvent }
import mesosphere.marathon.core.health.MesosCommandHealthCheck
import mesosphere.marathon.core.launcher.impl.LaunchQueueTestHelper
import mesosphere.marathon.core.launchqueue.LaunchQueue
import mesosphere.marathon.core.leadership.AlwaysElectedLeadershipModule
import mesosphere.marathon.core.readiness.ReadinessCheckExecutor
import mesosphere.marathon.storage.repository.legacy.store.InMemoryStore
import mesosphere.marathon.core.task.{ Task, TaskStateOp }
import mesosphere.marathon.core.task.tracker.{ TaskCreationHandler, TaskTracker }
import mesosphere.marathon.core.task.{ Task, TaskStateOp }
import mesosphere.marathon.metrics.Metrics
import mesosphere.marathon.state.PathId._
import mesosphere.marathon.state.{ AppDefinition, Command, Timestamp }
import mesosphere.marathon.test.{ MarathonActorSupport, MarathonTestHelper }
import mesosphere.marathon.{ SchedulerActions, TaskUpgradeCanceledException }
import org.apache.mesos.SchedulerDriver
import org.mockito.Mockito
import org.mockito.Mockito.{ spy, verify, when }
import org.scalatest.concurrent.ScalaFutures
import org.scalatest.mockito.MockitoSugar
<<<<<<< HEAD
import org.scalatest.time.{ Span, Seconds }
=======
>>>>>>> 70814b9f
import org.scalatest.{ BeforeAndAfter, FunSuiteLike, Matchers }

import scala.concurrent.duration._
import scala.concurrent.{ Await, Promise }

class TaskStartActorTest
    extends MarathonActorSupport
    with FunSuiteLike
    with Matchers
    with MockitoSugar
    with ScalaFutures
    with BeforeAndAfter {

  for (
    (counts, description) <- Seq(
      None -> "with no item in queue",
      Some(LaunchQueueTestHelper.zeroCounts) -> "with zero count queue item"
    )
  ) {
    test(s"Start success $description") {
      val f = new Fixture
      val promise = Promise[Unit]()
      val app = AppDefinition("/myApp".toPath, instances = 5)

      when(f.launchQueue.get(app.id)).thenReturn(counts)
      val ref = f.startActor(app, app.instances, promise)
      watch(ref)

      verify(f.launchQueue, Mockito.timeout(3000)).add(app, app.instances)

      for (i <- 0 until app.instances)
        system.eventStream.publish(MesosStatusUpdateEvent("", Task.Id(s"task-$i"), "TASK_RUNNING", "", app.id, "", None, Nil, app.version.toString))

      Await.result(promise.future, 3.seconds) should be(())

      expectTerminated(ref)
    }
  }

  test("Start success with one task left to launch") {
    val f = new Fixture
    val counts = Some(LaunchQueueTestHelper.zeroCounts.copy(tasksLeftToLaunch = 1, finalTaskCount = 1))
    val promise = Promise[Unit]()
    val app = AppDefinition("/myApp".toPath, instances = 5)

    when(f.launchQueue.get(app.id)).thenReturn(counts)

    val ref = f.startActor(app, app.instances, promise)
    watch(ref)

    verify(f.launchQueue, Mockito.timeout(3000)).add(app, app.instances - 1)

    for (i <- 0 until (app.instances - 1))
      system
        .eventStream
        .publish(MesosStatusUpdateEvent("", Task.Id(s"task-$i"), "TASK_RUNNING", "", app.id, "", None, Nil, app.version.toString))

    Await.result(promise.future, 3.seconds) should be(())

    expectTerminated(ref)
  }

  test("Start success with existing task in launch queue") {
    val f = new Fixture
    val promise = Promise[Unit]()
    val app = AppDefinition("/myApp".toPath, instances = 5)

    when(f.launchQueue.get(app.id)).thenReturn(None)
    val task =
      MarathonTestHelper.startingTaskForApp(app.id, appVersion = Timestamp(1024))
<<<<<<< HEAD
    f.taskCreationHandler.created(TaskStateOp.LaunchEphemeral(task)).isReadyWithin(Span(5, Seconds))
=======
    f.taskCreationHandler.created(TaskStateOp.LaunchEphemeral(task)).futureValue
>>>>>>> 70814b9f

    val ref = f.startActor(app, app.instances, promise)
    watch(ref)

    verify(f.launchQueue, Mockito.timeout(3000)).add(app, app.instances - 1)

    for (i <- 0 until (app.instances - 1))
      system.eventStream.publish(MesosStatusUpdateEvent("", Task.Id(s"task-$i"), "TASK_RUNNING", "", app.id, "", None, Nil, app.version.toString))

    Await.result(promise.future, 3.seconds) should be(())

    expectTerminated(ref)
  }

  test("Start success with no instances to start") {
    val f = new Fixture
    val promise = Promise[Unit]()
    val app = AppDefinition("/myApp".toPath, instances = 0)
    when(f.launchQueue.get(app.id)).thenReturn(None)

    val ref = f.startActor(app, app.instances, promise)
    watch(ref)

    Await.result(promise.future, 3.seconds) should be(())

    expectTerminated(ref)
  }

  test("Start with health checks") {
    val f = new Fixture
    val promise = Promise[Unit]()
    val app = AppDefinition(
      "/myApp".toPath,
      instances = 5,
      healthChecks = Set(MesosCommandHealthCheck(command = Command("true")))
    )
    when(f.launchQueue.get(app.id)).thenReturn(None)

    val ref = f.startActor(app, app.instances, promise)
    watch(ref)

    verify(f.launchQueue, Mockito.timeout(3000)).add(app, app.instances)

    for (i <- 0 until app.instances)
      system.eventStream.publish(HealthStatusChanged(app.id, Task.Id(s"task_$i"), app.version, alive = true))

    Await.result(promise.future, 3.seconds) should be(())

    expectTerminated(ref)
  }

  test("Start with health checks with no instances to start") {
    val f = new Fixture
    val promise = Promise[Unit]()
    val app = AppDefinition(
      "/myApp".toPath,
      instances = 0,
      healthChecks = Set(MesosCommandHealthCheck(command = Command("true")))
    )
    when(f.launchQueue.get(app.id)).thenReturn(None)

    val ref = f.startActor(app, app.instances, promise)
    watch(ref)

    Await.result(promise.future, 3.seconds) should be(())

    expectTerminated(ref)
  }

  test("Cancelled") {
    val f = new Fixture
    val promise = Promise[Unit]()
    val app = AppDefinition("/myApp".toPath, instances = 5)
    when(f.launchQueue.get(app.id)).thenReturn(None)

    val ref = f.startActor(app, app.instances, promise)
    watch(ref)

    system.stop(ref)

    intercept[TaskUpgradeCanceledException] {
      Await.result(promise.future, 5.seconds)
    }.getMessage should equal("The task upgrade has been cancelled")

    expectTerminated(ref)
  }

  test("Task fails to start") {
    val f = new Fixture
    val promise = Promise[Unit]()
    val app = AppDefinition("/myApp".toPath, instances = 1)

    when(f.launchQueue.get(app.id)).thenReturn(None)
    val ref = f.startActor(app, app.instances, promise)
    watch(ref)

    verify(f.launchQueue, Mockito.timeout(3000)).add(app, app.instances)

    system.eventStream.publish(MesosStatusUpdateEvent("", Task.Id.forRunSpec(app.id), "TASK_FAILED", "", app.id, "", None, Nil, app.version.toString))

    verify(f.launchQueue, Mockito.timeout(3000)).add(app, 1)

    for (i <- 0 until app.instances)
      system.eventStream.publish(MesosStatusUpdateEvent("", Task.Id.forRunSpec(app.id), "TASK_RUNNING", "", app.id, "", None, Nil, app.version.toString))

    Await.result(promise.future, 3.seconds) should be(())

    expectTerminated(ref)
  }

  test("Start success with dying existing task, reschedules, but finishes early") {
    val f = new Fixture
    val promise = Promise[Unit]()
    val app = AppDefinition("/myApp".toPath, instances = 5)
    when(f.launchQueue.get(app.id)).thenReturn(None)

    val outdatedTask = MarathonTestHelper.stagedTaskForApp(app.id, appVersion = Timestamp(1024))
    val taskId = outdatedTask.taskId
<<<<<<< HEAD
    f.taskCreationHandler.created(TaskStateOp.LaunchEphemeral(outdatedTask)).isReadyWithin(Span(5, Seconds))
=======
    f.taskCreationHandler.created(TaskStateOp.LaunchEphemeral(outdatedTask)).futureValue
>>>>>>> 70814b9f

    val ref = f.startActor(app, app.instances, promise)
    watch(ref)

    // wait for initial sync
    verify(f.launchQueue, Mockito.timeout(3000)).get(app.id)
    verify(f.launchQueue, Mockito.timeout(3000)).add(app, app.instances - 1)

    Mockito.verifyNoMoreInteractions(f.launchQueue)
    Mockito.reset(f.launchQueue)

    // let existing task die
    when(f.taskTracker.countLaunchedAppTasksSync(app.id)).thenReturn(0)
    when(f.launchQueue.get(app.id)).thenReturn(Some(LaunchQueueTestHelper.zeroCounts.copy(tasksLeftToLaunch = 4, finalTaskCount = 4)))
    system.eventStream.publish(MesosStatusUpdateEvent(
      slaveId = "", taskId = taskId, taskStatus = "TASK_ERROR", message = "", appId = app.id, host = "",
      ipAddresses = None, ports = Nil,
      // The version does not match the app.version so that it is filtered in StartingBehavior.
      // does that make sense?
      version = outdatedTask.launched.get.runSpecVersion.toString
    ))

    // sync will reschedule task
    ref ! StartingBehavior.Sync
    verify(f.launchQueue, Mockito.timeout(3000)).get(app.id)
    verify(f.launchQueue, Mockito.timeout(3000)).add(app, 1)

    Mockito.verifyNoMoreInteractions(f.launchQueue)
    Mockito.reset(f.launchQueue)

    // launch 4 of the tasks
    when(f.launchQueue.get(app.id)).thenReturn(Some(LaunchQueueTestHelper.zeroCounts.copy(tasksLeftToLaunch = app.instances, finalTaskCount = 4)))
    when(f.taskTracker.countLaunchedAppTasksSync(app.id)).thenReturn(4)
    List(0, 1, 2, 3) foreach { i =>
      system.eventStream.publish(MesosStatusUpdateEvent("", Task.Id(s"task-$i"), "TASK_RUNNING", "", app.id, "", None, Nil, app.version.toString))
    }

    // it finished early
    Await.result(promise.future, 3.seconds) should be(())

    Mockito.verifyNoMoreInteractions(f.launchQueue)

    expectTerminated(ref)
  }

  class Fixture {

    val driver: SchedulerDriver = mock[SchedulerDriver]
    val scheduler: SchedulerActions = mock[SchedulerActions]
    val launchQueue: LaunchQueue = mock[LaunchQueue]
    val metrics: Metrics = new Metrics(new MetricRegistry)
    val leadershipModule = AlwaysElectedLeadershipModule.forActorSystem(system)
    val taskTrackerModule = MarathonTestHelper.createTaskTrackerModule(
      leadershipModule, store = new InMemoryStore, metrics = metrics)
    val taskTracker: TaskTracker = spy(taskTrackerModule.taskTracker)
    val taskCreationHandler: TaskCreationHandler = taskTrackerModule.taskCreationHandler
    val deploymentManager = TestProbe()
    val status: DeploymentStatus = mock[DeploymentStatus]
    val readinessCheckExecutor: ReadinessCheckExecutor = mock[ReadinessCheckExecutor]

    def startActor(app: AppDefinition, scaleTo: Int, promise: Promise[Unit]): TestActorRef[TaskStartActor] = TestActorRef(TaskStartActor.props(
      deploymentManager.ref, status, driver, scheduler, launchQueue, taskTracker, system.eventStream, readinessCheckExecutor, app, scaleTo, promise
    ))
  }
}<|MERGE_RESOLUTION|>--- conflicted
+++ resolved
@@ -22,10 +22,6 @@
 import org.mockito.Mockito.{ spy, verify, when }
 import org.scalatest.concurrent.ScalaFutures
 import org.scalatest.mockito.MockitoSugar
-<<<<<<< HEAD
-import org.scalatest.time.{ Span, Seconds }
-=======
->>>>>>> 70814b9f
 import org.scalatest.{ BeforeAndAfter, FunSuiteLike, Matchers }
 
 import scala.concurrent.duration._
@@ -96,11 +92,7 @@
     when(f.launchQueue.get(app.id)).thenReturn(None)
     val task =
       MarathonTestHelper.startingTaskForApp(app.id, appVersion = Timestamp(1024))
-<<<<<<< HEAD
-    f.taskCreationHandler.created(TaskStateOp.LaunchEphemeral(task)).isReadyWithin(Span(5, Seconds))
-=======
     f.taskCreationHandler.created(TaskStateOp.LaunchEphemeral(task)).futureValue
->>>>>>> 70814b9f
 
     val ref = f.startActor(app, app.instances, promise)
     watch(ref)
@@ -219,11 +211,7 @@
 
     val outdatedTask = MarathonTestHelper.stagedTaskForApp(app.id, appVersion = Timestamp(1024))
     val taskId = outdatedTask.taskId
-<<<<<<< HEAD
-    f.taskCreationHandler.created(TaskStateOp.LaunchEphemeral(outdatedTask)).isReadyWithin(Span(5, Seconds))
-=======
     f.taskCreationHandler.created(TaskStateOp.LaunchEphemeral(outdatedTask)).futureValue
->>>>>>> 70814b9f
 
     val ref = f.startActor(app, app.instances, promise)
     watch(ref)
