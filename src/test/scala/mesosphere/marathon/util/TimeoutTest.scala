--- conflicted
+++ resolved
@@ -42,11 +42,7 @@
         failure shouldBe a[IllegalArgumentException]
       }
       "fail with a timeout if the method took too long" in {
-<<<<<<< HEAD
-        val failure = Timeout.unsafe(1.milli)(Future(Thread.sleep(50))).failed.futureValue
-=======
         val failure = Timeout.unsafe(1.milli)(Future(Thread.sleep(1000))).failed.futureValue
->>>>>>> ec10e5a8
         failure shouldBe a[TimeoutException]
       }
     }
@@ -59,11 +55,7 @@
         failure shouldBe a[IllegalArgumentException]
       }
       "fail with a timeout if the method took too long" in {
-<<<<<<< HEAD
-        val failure = Timeout.unsafeBlocking(1.milli)(Thread.sleep(50)).failed.futureValue
-=======
         val failure = Timeout.unsafeBlocking(1.milli)(Thread.sleep(1000)).failed.futureValue
->>>>>>> ec10e5a8
         failure shouldBe a[TimeoutException]
       }
     }
